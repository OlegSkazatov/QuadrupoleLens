# plot.py
import numpy as np
import matplotlib.pyplot as plt
from matplotlib.animation import FuncAnimation
from mpl_toolkits.mplot3d import Axes3D
<<<<<<< HEAD
from matplotlib import rcParams
=======
>>>>>>> 61785bfd

c = 2.99792e8

T0 = 1e-14 # Единица времени
L0 = c * T0 # Единица длины



class TrajectoryAnimation:
    def __init__(self):
        self.ani = None

    def run_simulation(self, energy_MeV, direction, position, lens):
        """Основной метод расчета траектории"""
        # Релятивистские параметры
        gamma = self._calculate_gamma(energy_MeV)
        beta = np.sqrt(1 - 1 / gamma ** 2)

        # Начальные условия
        v0 = beta * direction
        r0 = position / L0

        # Магнитное поле линзы
        def field_func(x, y, z):
            return self._quadrupole_field(x, y, z, lens)

        # Численное интегрирование
        trajectory = self._calculate_trajectory(r0, v0, gamma, field_func)

        # Визуализация результатов
        self._create_plots(trajectory, lens)

    def _calculate_gamma(self, energy_MeV):
        """Расчет релятивистского фактора"""
        return 1 + 1.95429*energy_MeV

    def _quadrupole_field(self, x, y, z, lens):
        """Магнитное поле квадруполя"""
        k = lens['gradient'] * L0 * 1e6 # мктеслы / L0
        R = lens['radius'] / L0
        L = lens['length'] / L0

        if abs(x) > L / 2 or y ** 2 + z ** 2 > R ** 2:
            return np.zeros(3)

        return np.array([0, -k * z, -k * y])  # Фокусировка в Y-направлении

    def _calculate_trajectory(self, r0, v0, gamma, field_func):
        """Интегрирование уравнений движения"""
        # Параметры симуляции
        steps = 50000

        # Инициализация массивов
        pos = np.zeros((steps, 3))
        vel = np.zeros((steps, 3))
        pos[0] = r0
        vel[0] = v0

        # Основной цикл
        for i in range(1, steps):
            B = field_func(*pos[i - 1])
            F = -np.cross(vel[i - 1], B) # [кг * м/с^2 * 10000/ec]

            # Релятивистское обновление импульса
            p = gamma * vel[i - 1]  # Текущий импульс [кг * м/c * 1/(me * c)]
            dp = F * 1.758821e-8  # Изменение импульса
            p_new = p + dp

            # Пересчет скорости из нового импульса
            gamma_new = np.sqrt(1 + (np.linalg.norm(p_new)) ** 2)
            beta_new = np.sqrt(1 - 1 / gamma_new ** 2)
            vel[i] = p_new / np.linalg.norm(p_new) * beta_new

            # Обновление позиции
            pos[i] = pos[i - 1] + vel[i]

        pos = pos * L0
        return pos[:i]  # Обрезаем массив до реального числа шагов

    def _create_plots(self, trajectory, lens):
        """Создание графиков и анимации"""
        fig = plt.figure(figsize=(15, 8))
        ax3d = fig.add_subplot(121, projection='3d')
        ax_yx = fig.add_subplot(222)
        ax_zx = fig.add_subplot(224)

        # Визуализация линзы
        self._draw_lens(ax3d, ax_yx, ax_zx, lens)

        # Настройка анимации
        line3d, = ax3d.plot([], [], [], 'b-')
        line_yx, = ax_yx.plot([], [], 'b-')
        line_zx, = ax_zx.plot([], [], 'b-')

        def update(frame):
            # Рассчитываем текущий индекс данных
            skip_frames = 500
            idx = (frame + 1) * skip_frames

            # Обрезаем индекс до размера массива
            if idx >= len(trajectory):
                idx = len(trajectory) - 1

            # Обновляем 3D траекторию
            line3d.set_data(trajectory[:idx, 0], trajectory[:idx, 1])
            line3d.set_3d_properties(trajectory[:idx, 2])

            # Обновляем 2D проекции
            line_yx.set_data(trajectory[:idx, 0], trajectory[:idx, 1])
            line_zx.set_data(trajectory[:idx, 0], trajectory[:idx, 2])

            return line3d, line_yx, line_zx

        self.ani = FuncAnimation(fig, update, frames=range(len(trajectory) // 100),
                                 interval=20, blit=True)
        plt.show()

    def _draw_lens(self, ax3d, ax_yx, ax_zx, lens):
        """Отрисовка 3D модели линзы"""
        R = lens['radius']
        L = lens['length']

        # Генерация цилиндрических координат
        theta = np.linspace(0, 2 * np.pi, 30)
        z = np.linspace(-L / 2, L / 2, 10)
        theta_grid, z_grid = np.meshgrid(theta, z)

        # Преобразование в декартовы координаты
        x_cyl = z_grid
        y_cyl = R * np.cos(theta_grid)
        z_cyl = R * np.sin(theta_grid)

        # Отрисовка поверхности
        ax3d.plot_surface(x_cyl, y_cyl, z_cyl,
                        alpha=0.2,
                        color='red',
                        edgecolor='none')

        # Отрисовка плоскости линзы в 2D
        for ax in [ax_yx, ax_zx]:
            ax.axvspan(-L / 2, L / 2, color='red', alpha=0.1)
            ax.grid(True)

        # Добавление меток
        ax3d.set_xlabel('Ось X (м)', labelpad=12)
        ax3d.set_ylabel('Ось Y (м)', labelpad=12)
        ax3d.set_zlabel('Ось Z (м)', labelpad=12)<|MERGE_RESOLUTION|>--- conflicted
+++ resolved
@@ -3,10 +3,6 @@
 import matplotlib.pyplot as plt
 from matplotlib.animation import FuncAnimation
 from mpl_toolkits.mplot3d import Axes3D
-<<<<<<< HEAD
-from matplotlib import rcParams
-=======
->>>>>>> 61785bfd
 
 c = 2.99792e8
 
